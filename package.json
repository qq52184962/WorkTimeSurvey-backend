--- conflicted
+++ resolved
@@ -4,14 +4,9 @@
   "description": "GoodJob",
   "scripts": {
     "start": "node ./bin/www",
-<<<<<<< HEAD
     "test": "mocha",
-    "lint": "eslint libs/ routes/ test/ middlewares/"
-=======
-    "test": "npm run lint && mocha",
-    "lint": "eslint libs/ routes/ test/",
+    "lint": "eslint libs/ routes/ test/ middlewares/",
     "migrate": "node ./bin/migrate"
->>>>>>> fd929d60
   },
   "repository": {
     "type": "git",
