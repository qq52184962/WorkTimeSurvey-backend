--- conflicted
+++ resolved
@@ -4,14 +4,9 @@
   "description": "GoodJob",
   "scripts": {
     "start": "node ./bin/www",
-<<<<<<< HEAD
-    "test": "mocha --recursive",
-    "lint": "eslint libs/ routes/ test/ middlewares/ models/",
-=======
     "test": "istanbul cover ./node_modules/mocha/bin/_mocha --report lcovonly -- -R spec --recursive ",
     "coveralls": "cat ./coverage/lcov.info | ./node_modules/coveralls/bin/coveralls.js",
-    "lint": "eslint libs/ routes/ test/ middlewares/",
->>>>>>> 286771fe
+    "lint": "eslint libs/ routes/ test/ middlewares/ models/",
     "migrate": "node ./bin/migrate"
   },
   "repository": {
