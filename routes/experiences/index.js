--- conflicted
+++ resolved
@@ -11,12 +11,8 @@
     requiredNumberGreaterThanOrEqualTo,
     shouldIn,
 } = require('../../libs/validation');
-<<<<<<< HEAD
-const authentication = require('../../middlewares/authentication_user');
-const authentication_required = require('../../middlewares/authentication');
-=======
+const passport = require('passport');
 const { semiAuthentication } = require('../../middlewares/authentication');
->>>>>>> bebfeb2d
 const wrap = require('../../libs/wrap');
 
 /**
@@ -332,7 +328,7 @@
  * @apiSuccess {String} status 更新後狀態
  */
 router.patch('/:id', [
-    authentication_required.cachedFacebookAuthenticationMiddleware,
+    passport.authenticate('bearer', { session: false }),
     wrap(async (req, res) => {
         const id = req.params.id;
         const status = req.body.status;
