--- conflicted
+++ resolved
@@ -8,71 +8,6 @@
 const helper = require('../routes/workings_helper');
 
 describe('Workings Helper', function() {
-<<<<<<< HEAD
-=======
-    describe('normalizeCompany', function() {
-        let db = undefined;
-
-        before('DB: Setup', function() {
-            return MongoClient.connect(config.get('MONGODB_URI')).then(function(_db) {
-                db = _db;
-            });
-        });
-
-        before('Seed companies', function() {
-            return db.collection('companies').insertMany([
-                {
-                    id: '00000001',
-                    name: 'GOODJOB',
-                },
-                {
-                    id: '00000002',
-                    name: 'GOODJOBGREAT',
-                },
-                {
-                    id: '00000003',
-                    name: 'GOODJOBGREAT',
-                },
-            ]);
-        });
-
-        it('只給 company_id', function() {
-            return assert.becomes(helper.normalizeCompany(db, '00000001'), {
-                id: '00000001',
-                name: 'GOODJOB',
-            });
-        });
-
-        it('禁止錯誤的 company_id', function() {
-            return assert.isRejected(helper.normalizeCompany(db, '00000000'));
-        });
-
-        it('只給 company query', function() {
-            return assert.becomes(helper.normalizeCompany(db, undefined, 'GOODJOB'), {
-                id: '00000001',
-                name: 'GOODJOB',
-            });
-        });
-
-        it('當 company 是小寫時，轉換成大寫', function() {
-            return assert.becomes(helper.normalizeCompany(db, undefined, 'GoodJob'), {
-                id: '00000001',
-                name: 'GOODJOB',
-            });
-        });
-
-        it('只給 company，但名稱無法決定唯一公司', function() {
-            return assert.becomes(helper.normalizeCompany(db, undefined, 'GoodJobGreat'), {
-                name: 'GOODJOBGREAT',
-            });
-        });
-
-        after('DB: 清除 companies', function() {
-            return db.collection('companies').remove({});
-        });
-    });
-
->>>>>>> 286771fe
     describe('checkAndUpdateQuota', function() {
         let db;
 
