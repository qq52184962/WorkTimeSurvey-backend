--- conflicted
+++ resolved
@@ -179,20 +179,13 @@
             it('generateWorkingTimeRelatedPayload', async () => {
                 const res = await request(app).post('/workings')
                     .send(generateWorkingTimeRelatedPayload())
-<<<<<<< HEAD
-                    .expect(200)
-                    .expect((res) => {
-                        assert.equal(res.body.working.status, 'published');
-                    })
-                );
-=======
                     .expect(200);
 
+                assert.equal(res.body.working.status, 'published');
                 assert.deepPropertyVal(res.body, 'working.author.id', '-1');
                 assert.deepPropertyVal(res.body, 'working.author.name', 'mark');
                 assert.deepPropertyVal(res.body, 'working.author.type', 'facebook');
             });
->>>>>>> bebfeb2d
 
             it('generateSalaryRelatedPayload', () => request(app).post('/workings')
                     .send(generateSalaryRelatedPayload())
