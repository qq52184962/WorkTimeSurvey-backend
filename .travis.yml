--- conflicted
+++ resolved
@@ -26,11 +26,5 @@
     - npm install
 
 script:
-<<<<<<< HEAD
     - npm test -- --timeout 30s
-    - npm run lint
-
-after_success: ".travis/after_success.sh"
-=======
-    - npm test -- --timeout 30s
->>>>>>> 8619d0c2
+    - npm run lint